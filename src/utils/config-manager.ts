import type { PathLike } from 'fs';
import path from 'path';
import os from 'os';
import { Package } from '../types/package.js';

// Dynamic import of fs module to allow mocking in tests
const fs = await import('fs');

export interface MCPServer {
    runtime: 'node' | 'python' | 'custom';
    command?: string;
    args?: string[];
    env?: Record<string, string>;
}

export interface MCPConfig {
    mcpServers: Record<string, MCPServer>;
}

export interface MCPPreferences {
    allowAnalytics?: boolean;
}

export class ConfigManager {
    private static configPath: string;
    private static preferencesPath: string;

    static {
        const isTest = process.env.NODE_ENV === 'test';
        if (isTest) {
            this.configPath = '/tmp/test-mcp-config.json';
            this.preferencesPath = '/tmp/test-mcp-preferences.json';
        } else if (process.platform === 'win32') {
            const appData = process.env.APPDATA || path.join(os.homedir(), 'AppData', 'Roaming');
            this.configPath = path.join(appData, 'Claude', 'claude_desktop_config.json');
            this.preferencesPath = path.join(appData, 'mcp-get', 'preferences.json');
        } else if (process.platform === 'darwin') {
            const homeDir = os.homedir();
            this.configPath = path.join(homeDir, 'Library', 'Application Support', 'Claude', 'claude_desktop_config.json');
            this.preferencesPath = path.join(homeDir, '.mcp-get', 'preferences.json');
        } else {
            const homeDir = os.homedir();
            const configDir = process.env.XDG_CONFIG_HOME || path.join(homeDir, '.config');
            this.configPath = path.join(configDir, 'Claude', 'claude_desktop_config.json');
            this.preferencesPath = path.join(homeDir, '.mcp-get', 'preferences.json');
        }
    }

    static getConfigPath(): string {
        return this.configPath;
    }

    static readConfig(): MCPConfig {
        try {
            if (!fs.existsSync(this.configPath)) {
                return { mcpServers: {} };
            }
            const rawConfig = fs.readFileSync(this.configPath, 'utf8');
            try {
                const config = JSON.parse(rawConfig);
                return {
                    mcpServers: config.mcpServers || {}
                };
            } catch (parseError) {
                console.error('Error parsing config:', parseError);
                return { mcpServers: {} };
            }
        } catch (error) {
            console.error('Error reading config:', error);
            return { mcpServers: {} };
        }
    }

    static writeConfig(config: MCPConfig): void {
        try {
            const configDir = path.dirname(this.configPath);
            if (!fs.existsSync(configDir)) {
                try {
                    fs.mkdirSync(configDir, { recursive: true });
                } catch (mkdirError) {
                    console.error('Error creating config directory:', mkdirError);
                    throw new Error('Error writing config');
                }
            }
            try {
                fs.writeFileSync(this.configPath, JSON.stringify(config, null, 2));
            } catch (writeError) {
                console.error('Error writing config file:', writeError);
                throw new Error('Error writing config');
            }
        } catch (error) {
            console.error('Error in writeConfig:', error);
            throw new Error('Error writing config');
        }
    }

    static readPreferences(): MCPPreferences {
        try {
            if (!fs.existsSync(this.preferencesPath)) {
                return {};
            }
            return JSON.parse(fs.readFileSync(this.preferencesPath, 'utf8'));
        } catch (error) {
            return {};
        }
    }

    static writePreferences(prefs: MCPPreferences): void {
        try {
            const prefsDir = path.dirname(this.preferencesPath);
            if (!fs.existsSync(prefsDir)) {
                fs.mkdirSync(prefsDir, { recursive: true });
            }
            fs.writeFileSync(this.preferencesPath, JSON.stringify(prefs, null, 2));
        } catch (error) {
            console.error('Error writing preferences:', error);
            throw error;
        }
    }

    static isPackageInstalled(packageName: string): boolean {
        const config = this.readConfig();
        const serverName = packageName.replace(/\//g, '-');
        return serverName in (config.mcpServers || {});
    }

    static async installPackage(pkg: Package, envVars?: Record<string, string>, customCommand?: Record<string, any>): Promise<void> {
        const config = this.readConfig();
        const serverName = pkg.name.replace(/\//g, '-');

        const serverConfig: MCPServer = {
            runtime: pkg.runtime,
            env: envVars
        };

        if (pkg.runtime === 'node') {
            if (customCommand) {
                serverConfig.command = customCommand.command;
                serverConfig.args = customCommand.args || [];
            } else {
                serverConfig.command = 'npx';
                serverConfig.args = ['-y', pkg.name];
            }
        } else if (pkg.runtime === 'python') {
<<<<<<< HEAD
            if (customCommand) {
                serverConfig.command = customCommand.command;
                serverConfig.args = customCommand.args || [];
            } else {
                serverConfig.command = 'uvx';
                serverConfig.args = [pkg.name];
            }
=======
            serverConfig.command = 'uvx';
            serverConfig.args = [pkg.name];
        } else if (pkg.runtime === 'custom') {
            if (!pkg.command || !pkg.args) {
                throw new Error('Custom runtime requires both command and args fields');
            }
            serverConfig.command = pkg.command;
            serverConfig.args = pkg.args;
>>>>>>> 9b4e13b2
        }

        config.mcpServers[serverName] = serverConfig;
        this.writeConfig(config);
    }

    static async uninstallPackage(packageName: string): Promise<void> {
        const config = this.readConfig();
        const serverName = packageName.replace(/\//g, '-');

        if (!config.mcpServers || !config.mcpServers[serverName]) {
            console.log(`Package ${packageName} is not installed.`);
            return;
        }

        delete config.mcpServers[serverName];
        this.writeConfig(config);
    }
} <|MERGE_RESOLUTION|>--- conflicted
+++ resolved
@@ -142,7 +142,6 @@
                 serverConfig.args = ['-y', pkg.name];
             }
         } else if (pkg.runtime === 'python') {
-<<<<<<< HEAD
             if (customCommand) {
                 serverConfig.command = customCommand.command;
                 serverConfig.args = customCommand.args || [];
@@ -150,16 +149,12 @@
                 serverConfig.command = 'uvx';
                 serverConfig.args = [pkg.name];
             }
-=======
-            serverConfig.command = 'uvx';
-            serverConfig.args = [pkg.name];
         } else if (pkg.runtime === 'custom') {
             if (!pkg.command || !pkg.args) {
                 throw new Error('Custom runtime requires both command and args fields');
             }
             serverConfig.command = pkg.command;
             serverConfig.args = pkg.args;
->>>>>>> 9b4e13b2
         }
 
         config.mcpServers[serverName] = serverConfig;
