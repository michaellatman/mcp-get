import fs from 'fs';
import path from 'path';
import os from 'os';
import { Package } from '../types/package.js';

export interface MCPServer {
    runtime: 'node' | 'python' | 'custom';
    command?: string;
    args?: string[];
    env?: Record<string, string>;
}

export interface MCPConfig {
    mcpServers: Record<string, MCPServer>;
}

export interface MCPPreferences {
    allowAnalytics?: boolean;
}

export class ConfigManager {
    private static configPath: string;
    private static preferencesPath: string;

    static {
        if (process.platform === 'win32') {
            const appData = process.env.APPDATA || path.join(os.homedir(), 'AppData', 'Roaming');
            this.configPath = path.join(appData, 'Claude', 'claude_desktop_config.json');
            this.preferencesPath = path.join(appData, 'mcp-get', 'preferences.json');
        } else if (process.platform === 'darwin') {
            // macOS
            const homeDir = os.homedir();
            this.configPath = path.join(homeDir, 'Library', 'Application Support', 'Claude', 'claude_desktop_config.json');
            this.preferencesPath = path.join(homeDir, '.mcp-get', 'preferences.json');
        } else {
            // Linux
            const homeDir = os.homedir();
            const configDir = process.env.XDG_CONFIG_HOME || path.join(homeDir, '.config');
            this.configPath = path.join(configDir, 'Claude', 'claude_desktop_config.json');
            this.preferencesPath = path.join(homeDir, '.mcp-get', 'preferences.json');
        }
    }

    static getConfigPath(): string {
        return this.configPath;
    }

    static readConfig(): MCPConfig {
        try {
            if (!fs.existsSync(this.configPath)) {
                return { mcpServers: {} };
            }
            const config = JSON.parse(fs.readFileSync(this.configPath, 'utf8'));
            return {
                mcpServers: config.mcpServers || {}
            };
        } catch (error) {
            console.error('Error reading config:', error);
            return { mcpServers: {} };
        }
    }

    static writeConfig(config: MCPConfig): void {
        try {
            const configDir = path.dirname(this.configPath);
            if (!fs.existsSync(configDir)) {
                fs.mkdirSync(configDir, { recursive: true });
            }
            fs.writeFileSync(this.configPath, JSON.stringify(config, null, 2));
        } catch (error) {
            console.error('Error writing config:', error);
            throw error;
        }
    }

    static readPreferences(): MCPPreferences {
        try {
            if (!fs.existsSync(this.preferencesPath)) {
                return {};
            }
            return JSON.parse(fs.readFileSync(this.preferencesPath, 'utf8'));
        } catch (error) {
            return {};
        }
    }

    static writePreferences(prefs: MCPPreferences): void {
        try {
            const prefsDir = path.dirname(this.preferencesPath);
            if (!fs.existsSync(prefsDir)) {
                fs.mkdirSync(prefsDir, { recursive: true });
            }
            fs.writeFileSync(this.preferencesPath, JSON.stringify(prefs, null, 2));
        } catch (error) {
            console.error('Error writing preferences:', error);
            throw error;
        }
    }

    static isPackageInstalled(packageName: string): boolean {
        const config = this.readConfig();
        const serverName = packageName.replace(/\//g, '-');
        return serverName in (config.mcpServers || {});
    }

    static async installPackage(pkg: Package, envVars?: Record<string, string>): Promise<void> {
        // Validate custom runtime requirements first
        if (pkg.runtime === 'custom') {
            if (!pkg.command || !pkg.args) {
                throw new Error('Custom runtime requires both command and args fields');
            }
        }

        const config = this.readConfig();
        const serverName = pkg.name.replace(/\//g, '-');

        const serverConfig: MCPServer = {
            runtime: pkg.runtime,
<<<<<<< HEAD
            envVars: envVars || {}
=======
            env: envVars
>>>>>>> b0acc356
        };

        // Add command and args based on runtime
        if (pkg.runtime === 'node') {
            serverConfig.command = 'npx';
            serverConfig.args = ['-y', pkg.name];
        } else if (pkg.runtime === 'python') {
            serverConfig.command = 'uvx';
            serverConfig.args = [pkg.name];
        } else if (pkg.runtime === 'custom') {
            serverConfig.command = pkg.command;
            serverConfig.args = pkg.args;
        }

        config.mcpServers[serverName] = serverConfig;
        this.writeConfig(config);
    }

    static async uninstallPackage(packageName: string): Promise<void> {
        const config = this.readConfig();
        const serverName = packageName.replace(/\//g, '-');

        if (!config.mcpServers || !config.mcpServers[serverName]) {
            console.log(`Package ${packageName} is not installed.`);
            return;
        }

        delete config.mcpServers[serverName];
        this.writeConfig(config);
    }
} <|MERGE_RESOLUTION|>--- conflicted
+++ resolved
@@ -116,11 +116,7 @@
 
         const serverConfig: MCPServer = {
             runtime: pkg.runtime,
-<<<<<<< HEAD
-            envVars: envVars || {}
-=======
-            env: envVars
->>>>>>> b0acc356
+            env: envVars || {}
         };
 
         // Add command and args based on runtime
