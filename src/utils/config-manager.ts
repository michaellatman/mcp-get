import { ClientType, ServerConfig } from '../types/client-config.js';
import { ClientAdapter } from '../clients/base-adapter.js';
import { ClaudeAdapter } from '../clients/claude-adapter.js';
import { ZedAdapter } from '../clients/zed-adapter.js';
import { ContinueAdapter } from '../clients/continue-adapter.js';
import { FirebaseAdapter } from '../clients/firebase-adapter.js';
import { Preferences } from './preferences.js';
import { Package } from '../types/package.js';

<<<<<<< HEAD
=======
export interface MCPServer {
    runtime: 'node' | 'python';
    command?: string;
    args?: string[];
    env?: Record<string, string>;
}

export interface MCPConfig {
    mcpServers: Record<string, MCPServer>;
}

export interface MCPPreferences {
    allowAnalytics?: boolean;
}

>>>>>>> c736ce2d
export class ConfigManager {
    private clients: Map<ClientType, ClientAdapter>;
    private preferences: Preferences;

    constructor() {
        this.clients = new Map();
        this.preferences = new Preferences();
        this.initializeClients();
    }

    private initializeClients(): void {
        this.clients.set('claude', new ClaudeAdapter({ type: 'claude' }));
        this.clients.set('zed', new ZedAdapter({ type: 'zed' }));
        this.clients.set('continue', new ContinueAdapter({ type: 'continue' }));
        this.clients.set('firebase', new FirebaseAdapter({ type: 'firebase' }));
    }

    async getInstalledClients(): Promise<ClientType[]> {
        const installed: ClientType[] = [];
        for (const [clientType, adapter] of this.clients.entries()) {
            if (await adapter.isInstalled()) {
                installed.push(clientType);
            }
        }
        return installed;
    }

    async selectClients(): Promise<ClientType[]> {
        const defaultClients = await this.preferences.getDefaultClients();
        if (defaultClients.length > 0) {
            const installed = await this.getInstalledClients();
            const validDefaults = defaultClients.filter(client => installed.includes(client));
            if (validDefaults.length > 0) {
                return validDefaults;
            }
        }

        const installed = await this.getInstalledClients();
        if (installed.length === 0) {
            throw new Error('No supported MCP clients found. Please install a supported client first.');
        }

        if (installed.length === 1) {
            await this.preferences.setDefaultClients(installed);
            return installed;
        }

        return installed;
    }

    async configureClients(config: ServerConfig, selectedClients?: ClientType[]): Promise<void> {
        const clients = selectedClients || await this.selectClients();
        const installed = await this.getInstalledClients();
        const validClients = clients.filter(client => installed.includes(client));

        if (validClients.length === 0) {
            throw new Error('No valid clients found for configuration');
        }

        await Promise.all(
            validClients.map(async (clientType) => {
                const adapter = this.clients.get(clientType);
                if (adapter) {
                    if (await adapter.validateConfig(config)) {
                        await adapter.writeConfig(config);
                    }
                }
            })
        );
    }

    getClientAdapter(clientType: ClientType): ClientAdapter {
        const adapter = this.clients.get(clientType);
        if (!adapter) {
            throw new Error(`Client adapter not found for type: ${clientType}`);
        }
        return adapter;
    }

    static async readConfig(): Promise<{ mcpServers: Record<string, ServerConfig> }> {
        const configManager = new ConfigManager();
        const config = await configManager.preferences.readConfig();
        return {
            mcpServers: config.mcpServers || {}
        };
    }

    static async readPreferences(): Promise<any> {
        const configManager = new ConfigManager();
        return configManager.preferences.readConfig();
    }

    static async writePreferences(prefs: any): Promise<void> {
        const configManager = new ConfigManager();
        await configManager.preferences.writeConfig(prefs);
    }

<<<<<<< HEAD
    static getConfigPath(): string {
        const configManager = new ConfigManager();
        return configManager.preferences.getConfigPath();
    }

    static async installPackage(pkg: Package, selectedClients?: ClientType[]): Promise<void> {
        const configManager = new ConfigManager();
        const config = await configManager.preferences.readConfig();
        config.mcpServers = config.mcpServers || {};
        const serverConfig: ServerConfig = {
            name: pkg.name,
            runtime: pkg.runtime,
            command: `mcp-${pkg.name}`,
            args: [],
            env: {}
=======
    static async installPackage(pkg: Package, envVars?: Record<string, string>): Promise<void> {
        const config = this.readConfig();
        const serverName = pkg.name.replace(/\//g, '-');

        const serverConfig: MCPServer = {
            runtime: pkg.runtime,
            env: envVars
>>>>>>> c736ce2d
        };
        await configManager.configureClients(serverConfig, selectedClients);
        await configManager.preferences.writeConfig(config);
    }

    static async uninstallPackage(pkg: Package, selectedClients?: ClientType[]): Promise<void> {
        const configManager = new ConfigManager();
        const config = await configManager.preferences.readConfig();
        if (config.mcpServers) {
            delete config.mcpServers[pkg.name];
            await configManager.preferences.writeConfig(config);
            const clients = selectedClients || await configManager.getInstalledClients();
            for (const clientType of clients) {
                const adapter = configManager.getClientAdapter(clientType);
                await adapter.writeConfig({ ...pkg, command: '' });
            }
        }
    }

    static async isPackageInstalled(packageName: string): Promise<boolean> {
        const config = await this.readConfig();
        const serverName = packageName.replace(/\//g, '-');
<<<<<<< HEAD
        return Object.prototype.hasOwnProperty.call(config.mcpServers, serverName);
=======

        if (!config.mcpServers || !config.mcpServers[serverName]) {
            console.log(`Package ${packageName} is not installed.`);
            return;
        }

        delete config.mcpServers[serverName];
        this.writeConfig(config);
>>>>>>> c736ce2d
    }
} <|MERGE_RESOLUTION|>--- conflicted
+++ resolved
@@ -1,14 +1,8 @@
-import { ClientType, ServerConfig } from '../types/client-config.js';
-import { ClientAdapter } from '../clients/base-adapter.js';
-import { ClaudeAdapter } from '../clients/claude-adapter.js';
-import { ZedAdapter } from '../clients/zed-adapter.js';
-import { ContinueAdapter } from '../clients/continue-adapter.js';
-import { FirebaseAdapter } from '../clients/firebase-adapter.js';
-import { Preferences } from './preferences.js';
+import fs from 'fs';
+import path from 'path';
+import os from 'os';
 import { Package } from '../types/package.js';
 
-<<<<<<< HEAD
-=======
 export interface MCPServer {
     runtime: 'node' | 'python';
     command?: string;
@@ -24,121 +18,91 @@
     allowAnalytics?: boolean;
 }
 
->>>>>>> c736ce2d
 export class ConfigManager {
-    private clients: Map<ClientType, ClientAdapter>;
-    private preferences: Preferences;
+    private static configPath: string;
+    private static preferencesPath: string;
 
-    constructor() {
-        this.clients = new Map();
-        this.preferences = new Preferences();
-        this.initializeClients();
+    static {
+        if (process.platform === 'win32') {
+            const appData = process.env.APPDATA || path.join(os.homedir(), 'AppData', 'Roaming');
+            this.configPath = path.join(appData, 'Claude', 'claude_desktop_config.json');
+            this.preferencesPath = path.join(appData, 'mcp-get', 'preferences.json');
+        } else if (process.platform === 'darwin') {
+            // macOS
+            const homeDir = os.homedir();
+            this.configPath = path.join(homeDir, 'Library', 'Application Support', 'Claude', 'claude_desktop_config.json');
+            this.preferencesPath = path.join(homeDir, '.mcp-get', 'preferences.json');
+        } else {
+            // Linux
+            const homeDir = os.homedir();
+            const configDir = process.env.XDG_CONFIG_HOME || path.join(homeDir, '.config');
+            this.configPath = path.join(configDir, 'Claude', 'claude_desktop_config.json');
+            this.preferencesPath = path.join(homeDir, '.mcp-get', 'preferences.json');
+        }
     }
 
-    private initializeClients(): void {
-        this.clients.set('claude', new ClaudeAdapter({ type: 'claude' }));
-        this.clients.set('zed', new ZedAdapter({ type: 'zed' }));
-        this.clients.set('continue', new ContinueAdapter({ type: 'continue' }));
-        this.clients.set('firebase', new FirebaseAdapter({ type: 'firebase' }));
+    static getConfigPath(): string {
+        return this.configPath;
     }
 
-    async getInstalledClients(): Promise<ClientType[]> {
-        const installed: ClientType[] = [];
-        for (const [clientType, adapter] of this.clients.entries()) {
-            if (await adapter.isInstalled()) {
-                installed.push(clientType);
+    static readConfig(): MCPConfig {
+        try {
+            if (!fs.existsSync(this.configPath)) {
+                return { mcpServers: {} };
             }
+            const config = JSON.parse(fs.readFileSync(this.configPath, 'utf8'));
+            return {
+                mcpServers: config.mcpServers || {}
+            };
+        } catch (error) {
+            console.error('Error reading config:', error);
+            return { mcpServers: {} };
         }
-        return installed;
     }
 
-    async selectClients(): Promise<ClientType[]> {
-        const defaultClients = await this.preferences.getDefaultClients();
-        if (defaultClients.length > 0) {
-            const installed = await this.getInstalledClients();
-            const validDefaults = defaultClients.filter(client => installed.includes(client));
-            if (validDefaults.length > 0) {
-                return validDefaults;
+    static writeConfig(config: MCPConfig): void {
+        try {
+            const configDir = path.dirname(this.configPath);
+            if (!fs.existsSync(configDir)) {
+                fs.mkdirSync(configDir, { recursive: true });
             }
+            fs.writeFileSync(this.configPath, JSON.stringify(config, null, 2));
+        } catch (error) {
+            console.error('Error writing config:', error);
+            throw error;
         }
-
-        const installed = await this.getInstalledClients();
-        if (installed.length === 0) {
-            throw new Error('No supported MCP clients found. Please install a supported client first.');
-        }
-
-        if (installed.length === 1) {
-            await this.preferences.setDefaultClients(installed);
-            return installed;
-        }
-
-        return installed;
     }
 
-    async configureClients(config: ServerConfig, selectedClients?: ClientType[]): Promise<void> {
-        const clients = selectedClients || await this.selectClients();
-        const installed = await this.getInstalledClients();
-        const validClients = clients.filter(client => installed.includes(client));
-
-        if (validClients.length === 0) {
-            throw new Error('No valid clients found for configuration');
+    static readPreferences(): MCPPreferences {
+        try {
+            if (!fs.existsSync(this.preferencesPath)) {
+                return {};
+            }
+            return JSON.parse(fs.readFileSync(this.preferencesPath, 'utf8'));
+        } catch (error) {
+            return {};
         }
-
-        await Promise.all(
-            validClients.map(async (clientType) => {
-                const adapter = this.clients.get(clientType);
-                if (adapter) {
-                    if (await adapter.validateConfig(config)) {
-                        await adapter.writeConfig(config);
-                    }
-                }
-            })
-        );
     }
 
-    getClientAdapter(clientType: ClientType): ClientAdapter {
-        const adapter = this.clients.get(clientType);
-        if (!adapter) {
-            throw new Error(`Client adapter not found for type: ${clientType}`);
+    static writePreferences(prefs: MCPPreferences): void {
+        try {
+            const prefsDir = path.dirname(this.preferencesPath);
+            if (!fs.existsSync(prefsDir)) {
+                fs.mkdirSync(prefsDir, { recursive: true });
+            }
+            fs.writeFileSync(this.preferencesPath, JSON.stringify(prefs, null, 2));
+        } catch (error) {
+            console.error('Error writing preferences:', error);
+            throw error;
         }
-        return adapter;
     }
 
-    static async readConfig(): Promise<{ mcpServers: Record<string, ServerConfig> }> {
-        const configManager = new ConfigManager();
-        const config = await configManager.preferences.readConfig();
-        return {
-            mcpServers: config.mcpServers || {}
-        };
+    static isPackageInstalled(packageName: string): boolean {
+        const config = this.readConfig();
+        const serverName = packageName.replace(/\//g, '-');
+        return serverName in (config.mcpServers || {});
     }
 
-    static async readPreferences(): Promise<any> {
-        const configManager = new ConfigManager();
-        return configManager.preferences.readConfig();
-    }
-
-    static async writePreferences(prefs: any): Promise<void> {
-        const configManager = new ConfigManager();
-        await configManager.preferences.writeConfig(prefs);
-    }
-
-<<<<<<< HEAD
-    static getConfigPath(): string {
-        const configManager = new ConfigManager();
-        return configManager.preferences.getConfigPath();
-    }
-
-    static async installPackage(pkg: Package, selectedClients?: ClientType[]): Promise<void> {
-        const configManager = new ConfigManager();
-        const config = await configManager.preferences.readConfig();
-        config.mcpServers = config.mcpServers || {};
-        const serverConfig: ServerConfig = {
-            name: pkg.name,
-            runtime: pkg.runtime,
-            command: `mcp-${pkg.name}`,
-            args: [],
-            env: {}
-=======
     static async installPackage(pkg: Package, envVars?: Record<string, string>): Promise<void> {
         const config = this.readConfig();
         const serverName = pkg.name.replace(/\//g, '-');
@@ -146,32 +110,24 @@
         const serverConfig: MCPServer = {
             runtime: pkg.runtime,
             env: envVars
->>>>>>> c736ce2d
         };
-        await configManager.configureClients(serverConfig, selectedClients);
-        await configManager.preferences.writeConfig(config);
+
+        // Add command and args based on runtime
+        if (pkg.runtime === 'node') {
+            serverConfig.command = 'npx';
+            serverConfig.args = ['-y', pkg.name];
+        } else if (pkg.runtime === 'python') {
+            serverConfig.command = 'uvx';
+            serverConfig.args = [pkg.name];
+        }
+
+        config.mcpServers[serverName] = serverConfig;
+        this.writeConfig(config);
     }
 
-    static async uninstallPackage(pkg: Package, selectedClients?: ClientType[]): Promise<void> {
-        const configManager = new ConfigManager();
-        const config = await configManager.preferences.readConfig();
-        if (config.mcpServers) {
-            delete config.mcpServers[pkg.name];
-            await configManager.preferences.writeConfig(config);
-            const clients = selectedClients || await configManager.getInstalledClients();
-            for (const clientType of clients) {
-                const adapter = configManager.getClientAdapter(clientType);
-                await adapter.writeConfig({ ...pkg, command: '' });
-            }
-        }
-    }
-
-    static async isPackageInstalled(packageName: string): Promise<boolean> {
-        const config = await this.readConfig();
+    static async uninstallPackage(packageName: string): Promise<void> {
+        const config = this.readConfig();
         const serverName = packageName.replace(/\//g, '-');
-<<<<<<< HEAD
-        return Object.prototype.hasOwnProperty.call(config.mcpServers, serverName);
-=======
 
         if (!config.mcpServers || !config.mcpServers[serverName]) {
             console.log(`Package ${packageName} is not installed.`);
@@ -180,6 +136,5 @@
 
         delete config.mcpServers[serverName];
         this.writeConfig(config);
->>>>>>> c736ce2d
     }
 } 