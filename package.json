--- conflicted
+++ resolved
@@ -1,13 +1,8 @@
 {
   "name": "@michaellatman/mcp-get",
   "version": "1.0.40",
-<<<<<<< HEAD
   "description": "A package manager for Model Context Protocol servers",
   "type": "module",
-=======
-  "description": "A NPX command to install and list packages",
-  "main": "dist/index.js",
->>>>>>> c9777965
   "scripts": {
     "build": "tsc && chmod +x dist/index.js",
     "start": "node dist/index.js",
@@ -50,12 +45,7 @@
     "@types/inquirer": "^8.2.4",
     "@types/inquirer-autocomplete-prompt": "^3.0.3",
     "@types/jest": "^29.5.14",
-<<<<<<< HEAD
     "@types/node": "^16.0.0",
-=======
-    "@types/node": "^14.18.63",
-    "@types/glob": "^8.1.0",
->>>>>>> c9777965
     "jest": "^29.7.0",
     "ts-jest": "^29.2.5",
     "ts-node": "^10.9.1"
