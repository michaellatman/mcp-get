[
  {
    "name": "@modelcontextprotocol/server-brave-search",
    "description": "MCP server for Brave Search API integration",
    "vendor": "Anthropic, PBC (https://anthropic.com)",
    "sourceUrl": "https://github.com/modelcontextprotocol/servers/blob/main/src/brave-search",
    "homepage": "https://modelcontextprotocol.io",
    "license": "MIT",
    "runtime": "node"
  },
  {
    "name": "@modelcontextprotocol/server-everything",
    "description": "MCP server that exercises all the features of the MCP protocol",
    "vendor": "Anthropic, PBC (https://anthropic.com)",
    "sourceUrl": "https://github.com/modelcontextprotocol/servers/blob/main/src/everything",
    "homepage": "https://modelcontextprotocol.io",
    "license": "MIT",
    "runtime": "node"
  },
  {
    "name": "@modelcontextprotocol/server-filesystem",
    "description": "MCP server for filesystem access",
    "vendor": "Anthropic, PBC (https://anthropic.com)",
    "sourceUrl": "https://github.com/modelcontextprotocol/servers/blob/main/src/filesystem",
    "homepage": "https://modelcontextprotocol.io",
    "license": "MIT",
    "runtime": "node"
  },
  {
    "name": "@modelcontextprotocol/server-gdrive",
    "description": "MCP server for interacting with Google Drive",
    "vendor": "Anthropic, PBC (https://anthropic.com)",
    "sourceUrl": "https://github.com/modelcontextprotocol/servers/blob/main/src/gdrive",
    "homepage": "https://modelcontextprotocol.io",
    "license": "MIT",
    "runtime": "node"
  },
  {
    "name": "@modelcontextprotocol/server-github",
    "description": "MCP server for using the GitHub API",
    "vendor": "Anthropic, PBC (https://anthropic.com)",
    "sourceUrl": "https://github.com/modelcontextprotocol/servers/blob/main/src/github",
    "homepage": "https://modelcontextprotocol.io",
    "license": "MIT",
    "runtime": "node"
  },
  {
    "name": "@modelcontextprotocol/server-gitlab",
    "description": "MCP server for using the GitLab API",
    "vendor": "GitLab, PBC (https://gitlab.com)",
    "sourceUrl": "https://github.com/modelcontextprotocol/servers/blob/main/src/gitlab",
    "homepage": "https://modelcontextprotocol.io",
    "license": "MIT",
    "runtime": "node"
  },
  {
    "name": "@modelcontextprotocol/server-google-maps",
    "description": "MCP server for using the Google Maps API",
    "vendor": "Anthropic, PBC (https://anthropic.com)",
    "sourceUrl": "https://github.com/modelcontextprotocol/servers/blob/main/src/google-maps",
    "homepage": "https://modelcontextprotocol.io",
    "license": "MIT",
    "runtime": "node"
  },
  {
    "name": "@modelcontextprotocol/server-memory",
    "description": "MCP server for enabling memory for Claude through a knowledge graph",
    "vendor": "Anthropic, PBC (https://anthropic.com)",
    "sourceUrl": "https://github.com/modelcontextprotocol/servers/blob/main/src/memory",
    "homepage": "https://modelcontextprotocol.io",
    "license": "MIT",
    "runtime": "node"
  },
  {
    "name": "@modelcontextprotocol/server-postgres",
    "description": "MCP server for interacting with PostgreSQL databases",
    "vendor": "Anthropic, PBC (https://anthropic.com)",
    "sourceUrl": "https://github.com/modelcontextprotocol/servers/blob/main/src/postgres",
    "homepage": "https://modelcontextprotocol.io",
    "license": "MIT",
    "runtime": "node"
  },
  {
    "name": "@modelcontextprotocol/server-puppeteer",
    "description": "MCP server for browser automation using Puppeteer",
    "vendor": "Anthropic, PBC (https://anthropic.com)",
    "sourceUrl": "https://github.com/modelcontextprotocol/servers/blob/main/src/puppeteer",
    "homepage": "https://modelcontextprotocol.io",
    "license": "MIT",
    "runtime": "node"
  },
  {
    "name": "@modelcontextprotocol/server-slack",
    "description": "MCP server for interacting with Slack",
    "vendor": "Anthropic, PBC (https://anthropic.com)",
    "sourceUrl": "https://github.com/modelcontextprotocol/servers/blob/main/src/slack",
    "homepage": "https://modelcontextprotocol.io",
    "license": "MIT",
    "runtime": "node"
  },
  {
    "name": "@cloudflare/mcp-server-cloudflare",
    "description": "MCP server for interacting with Cloudflare API",
    "vendor": "Cloudflare, Inc. (https://cloudflare.com)",
    "sourceUrl": "https://github.com/cloudflare/mcp-server-cloudflare",
    "homepage": "https://github.com/cloudflare/mcp-server-cloudflare",
    "license": "MIT",
    "runtime": "node"
  },
  {
    "name": "@raygun.io/mcp-server-raygun",
    "description": "MCP server for interacting with Raygun's API for crash reporting and real user monitoring metrics",
    "vendor": "Raygun (https://raygun.com)",
    "sourceUrl": "https://github.com/MindscapeHQ/mcp-server-raygun",
    "homepage": "https://raygun.com",
    "license": "MIT",
    "runtime": "node"
  },
  {
    "name": "@kimtaeyoon83/mcp-server-youtube-transcript",
    "description": "This is an MCP server that allows you to directly download transcripts of YouTube videos.",
    "vendor": "Freddie (https://github.com/kimtaeyoon83)",
    "sourceUrl": "https://github.com/kimtaeyoon83/mcp-server-youtube-transcript",
    "homepage": "https://github.com/kimtaeyoon83/mcp-server-youtube-transcript",
    "license": "MIT",
    "runtime": "node"
  },
  {
    "name": "@kagi/mcp-server-kagi",
    "description": "MCP server for Kagi search API integration",
    "vendor": "ac3xx (https://github.com/ac3xx)",
    "sourceUrl": "https://github.com/ac3xx/mcp-servers-kagi",
    "homepage": "https://github.com/ac3xx/mcp-servers-kagi",
    "license": "MIT",
    "runtime": "node"
  },
  {
    "name": "@exa/mcp-server",
    "description": "MCP server for Exa AI Search API integration",
    "vendor": "Exa Labs (https://exa.ai)",
    "sourceUrl": "https://github.com/exa-labs/exa-mcp-server",
    "homepage": "https://exa.ai",
    "license": "MIT",
    "runtime": "node"
  },
  {
    "name": "@search1api/mcp-server",
    "description": "MCP server for Search1API integration",
    "vendor": "fatwang2 (https://github.com/fatwang2)",
    "sourceUrl": "https://github.com/fatwang2/search1api-mcp",
    "homepage": "https://github.com/fatwang2/search1api-mcp",
    "license": "MIT",
    "runtime": "node"
  },
  {
    "name": "@calclavia/mcp-obsidian",
    "description": "MCP server for reading and searching Markdown notes (like Obsidian vaults)",
    "vendor": "Calclavia (https://github.com/calclavia)",
    "sourceUrl": "https://github.com/calclavia/mcp-obsidian",
    "homepage": "https://github.com/calclavia/mcp-obsidian",
    "license": "MIT",
    "runtime": "node"
  },
  {
    "name": "@anaisbetts/mcp-youtube",
    "description": "MCP server for fetching YouTube subtitles",
    "vendor": "Anaïs Betts (https://github.com/anaisbetts)",
    "sourceUrl": "https://github.com/anaisbetts/mcp-youtube",
    "homepage": "https://github.com/anaisbetts/mcp-youtube",
    "license": "MIT",
    "runtime": "node"
  },
  {
    "name": "@modelcontextprotocol/server-everart",
    "description": "MCP server for EverArt API integration",
    "vendor": "Anthropic, PBC (https://anthropic.com)",
    "sourceUrl": "https://github.com/modelcontextprotocol/servers/blob/main/src/everart",
    "homepage": "https://modelcontextprotocol.io",
    "license": "MIT",
    "runtime": "node"
  },
  {
    "name": "@modelcontextprotocol/server-sequential-thinking",
    "description": "MCP server for sequential thinking and problem solving",
    "vendor": "Anthropic, PBC (https://anthropic.com)",
    "sourceUrl": "https://github.com/modelcontextprotocol/servers/blob/main/src/sequentialthinking",
    "homepage": "https://modelcontextprotocol.io",
    "license": "MIT",
    "runtime": "node"
  },
  {
    "name": "mcp-server-fetch",
    "description": "A Model Context Protocol server providing tools to fetch and convert web content for usage by LLMs",
    "vendor": "Anthropic, PBC (https://anthropic.com)",
    "sourceUrl": "https://github.com/modelcontextprotocol/servers/blob/main/src/fetch",
    "homepage": "https://github.com/modelcontextprotocol/servers",
    "license": "MIT",
    "runtime": "python"
  },
  {
    "name": "mcp-server-perplexity",
    "description": "MCP Server for the Perplexity API",
    "vendor": "tanigami",
    "sourceUrl": "https://github.com/tanigami/mcp-server-perplexity",
    "homepage": "https://github.com/tanigami/mcp-server-perplexity",
    "license": "MIT",
    "runtime": "python"
  },
  {
    "name": "mcp-server-git",
    "description": "A Model Context Protocol server providing tools to read, search, and manipulate Git repositories programmatically via LLMs",
    "vendor": "Anthropic, PBC (https://anthropic.com)",
    "sourceUrl": "https://github.com/modelcontextprotocol/servers/blob/main/src/git",
    "homepage": "https://github.com/modelcontextprotocol/servers",
    "license": "MIT",
    "runtime": "python"
  },
  {
    "name": "mcp-server-sentry",
    "description": "MCP server for retrieving issues from sentry.io",
    "vendor": "Anthropic, PBC (https://anthropic.com)",
    "sourceUrl": "https://github.com/modelcontextprotocol/servers/blob/main/src/sentry",
    "homepage": "https://github.com/modelcontextprotocol/servers",
    "license": "MIT",
    "runtime": "python"
  },
  {
    "name": "mcp-server-sqlite",
    "description": "A simple SQLite MCP server",
    "vendor": "Anthropic, PBC (https://anthropic.com)",
    "sourceUrl": "https://github.com/modelcontextprotocol/servers/blob/main/src/sqlite",
    "homepage": "https://github.com/modelcontextprotocol/servers",
    "license": "MIT",
    "runtime": "python"
  },
  {
    "name": "mcp-server-time",
    "description": "A Model Context Protocol server providing tools for time queries and timezone conversions for LLMs",
    "vendor": "Anthropic, PBC (https://anthropic.com)",
    "sourceUrl": "https://github.com/modelcontextprotocol/servers/blob/main/src/time",
    "homepage": "https://github.com/modelcontextprotocol/servers",
    "license": "MIT",
    "runtime": "python"
  },
  {
    "name": "mcp-tinybird",
    "description": "A Model Context Protocol server that lets you interact with a Tinybird Workspace from any MCP client.",
    "vendor": "Tinybird (https://tinybird.co)",
    "sourceUrl": "https://github.com/tinybirdco/mcp-tinybird/tree/main/src/mcp-tinybird",
    "homepage": "https://github.com/tinybirdco/mcp-tinybird",
    "license": "Apache 2.0",
    "runtime": "python"
  },
  {
    "name": "@automatalabs/mcp-server-playwright",
    "description": "MCP server for browser automation using Playwright",
    "vendor": "Automata Labs (https://automatalabs.io)",
    "sourceUrl": "https://github.com/Automata-Labs-team/MCP-Server-Playwright/tree/main",
    "homepage": "https://github.com/Automata-Labs-team/MCP-Server-Playwright",
    "runtime": "node",
    "license": "MIT"
  },
  {
    "name": "@mcp-get-community/server-llm-txt",
    "description": "MCP server that extracts and serves context from llm.txt files, enabling AI models to understand file structure, dependencies, and code relationships in development environments",
    "vendor": "Michael Latman (https://michaellatman.com)",
    "sourceUrl": "https://github.com/mcp-get/community-servers/blob/main/src/server-llm-txt",
    "homepage": "https://github.com/mcp-get/community-servers#readme",
    "license": "MIT",
    "runtime": "node"
  },
  {
    "name": "@executeautomation/playwright-mcp-server",
    "description": "A Model Context Protocol server for Playwright for Browser Automation and Web Scraping.",
    "vendor": "ExecuteAutomation, Ltd (https://executeautomation.com)",
    "sourceUrl": "https://github.com/executeautomation/mcp-playwright/tree/main/src",
    "homepage": "https://github.com/executeautomation/mcp-playwright",
    "license": "MIT",
    "runtime": "node"
  },
  {
    "name": "@mcp-get-community/server-curl",
    "description": "MCP server for making HTTP requests using a curl-like interface",
    "vendor": "Michael Latman <https://michaellatman.com>",
    "sourceUrl": "https://github.com/mcp-get/community-servers/blob/main/src/server-curl",
    "homepage": "https://github.com/mcp-get-community/server-curl#readme",
    "license": "MIT",
    "runtime": "node"
  },
  {
    "name": "@mcp-get-community/server-macos",
    "description": "MCP server for macOS system operations",
    "vendor": "Michael Latman <https://michaellatman.com>",
    "sourceUrl": "https://github.com/mcp-get/community-servers/blob/main/src/server-macos",
    "homepage": "https://github.com/mcp-get-community/server-macos#readme",
    "license": "MIT",
    "runtime": "node"
  },
  {
    "name": "@modelcontextprotocol/server-aws-kb-retrieval",
    "description": "MCP server for AWS Knowledge Base retrieval using Bedrock Agent Runtime",
    "vendor": "Anthropic, PBC (https://anthropic.com)",
    "sourceUrl": "https://github.com/modelcontextprotocol/servers/blob/main/src/aws-kb-retrieval-server",
    "homepage": "https://modelcontextprotocol.io",
    "license": "MIT",
    "runtime": "node"
  },
  {
    "name": "docker-mcp",
    "description": "A powerful Model Context Protocol (MCP) server for Docker operations, enabling seamless container and compose stack management through Claude AI",
    "vendor": "QuantGeekDev & md-archive",
    "sourceUrl": "https://github.com/QuantGeekDev/docker-mcp",
    "homepage": "https://github.com/QuantGeekDev/docker-mcp",
    "license": "MIT",
    "runtime": "node"
  },
  {
    "name": "mongo-mcp",
    "description": "A Model Context Protocol (MCP) server that enables LLMs to interact directly with MongoDB databases.",
    "vendor": "Alex Andru (https://andru.codes)",
    "sourceUrl": "https://github.com/QuantGeekDev/mongo-mcp",
    "homepage": "https://github.com/QuantGeekDev/mongo-mcp",
    "license": "MIT",
    "runtime": "node"
  },
  {
    "name": "mcp-mongo-server",
    "description": "A Model Context Protocol Server for MongoDB",
    "vendor": "Muhammed Kılıç <kiliczsh>",
    "sourceUrl": "https://github.com/kiliczsh/mcp-mongo-server",
    "homepage": "https://github.com/kiliczsh/mcp-mongo-server",
    "license": "MIT",
    "runtime": "node"
<<<<<<< HEAD
   }
=======
  },
  {
    "name": "@llmindset/mcp-hfspace",
    "description": "MCP Server for using HuggingFace Spaces. Seamlessly use the latest Open Source Image, Audio and Text Models from within Claude Deskop.",
    "vendor": "llmindset.co.uk",
    "sourceUrl": "https://github.com/evalstate/mcp-hfspace/",
    "homepage": "https://llmindset.co.uk/resources/hfspace-connector/",
    "license": "MIT",
    "runtime": "node"
  },
  {
    "name": "@llmindset/mcp-miro",
    "description": "A Model Context Protocol server to connect to the MIRO Whiteboard Application",
    "vendor": "llmindset.co.uk",
    "sourceUrl": "https://github.com/evalstate/mcp-miro",
    "homepage": "https://github.com/evalstate/mcp-miro#readme",
    "license": "Apache-2.0",
    "runtime": "node"
  },
  {
    "name": "@strowk/mcp-k8s",
    "description": "MCP server connecting to Kubernetes",
    "vendor": "Timur Sultanaev (https://str4.io/about-me)",
    "sourceUrl": "https://github.com/strowk/mcp-k8s-go",
    "homepage": "https://github.com/strowk/mcp-k8s-go",
    "license": "MIT",
    "runtime": "node"
  },
  {
    "name": "mcp-shell",
    "description": "An MCP server for your shell",
    "vendor": "High Dimensional Research (https://hdr.is)",
    "sourceUrl": "https://github.com/hdresearch/mcp-shell",
    "homepage": "https://github.com/hdresearch/mcp-shell",
    "license": "MIT",
    "runtime": "node"
  },
  {
    "name": "@benborla29/mcp-server-mysql",
    "description": "An MCP server for interacting with MySQL databases",
    "vendor": "Ben Borla (https://benborla.dev)",
    "sourceUrl": "https://github.com/benborla/mcp-server-mysql",
    "homepage": "https://github.com/benborla/mcp-server-mysql",
    "license": "MIT",
    "runtime": "node"
  },
  {
    "name": "airtable-mcp-server",
    "description": "Airtable database integration with schema inspection, read and write capabilities",
    "vendor": "Adam Jones (https://github.com/domdomegg/)",
    "sourceUrl": "https://github.com/domdomegg/airtable-mcp-server",
    "homepage": "https://github.com/domdomegg/airtable-mcp-server",
    "license": "MIT",
    "runtime": "node"
  },
  {
    "name": "mcp-server-rememberizer",
    "description": "An MCP server for interacting with Rememberizer's document and knowledge management API. This server enables Large Language Models to search, retrieve, and manage documents and integrations through Rememberizer.",
    "vendor": "Rememberizer®",
    "sourceUrl": "https://github.com/skydeckai/mcp-server-rememberizer",
    "homepage": "https://rememberizer.ai/",
    "license": "MIT",
    "runtime": "python"
  },
  {
    "name": "@enescinar/twitter-mcp",
    "description": "This MCP server allows Clients to interact with Twitter, enabling posting tweets and searching Twitter.",
    "vendor": "Enes Çınar",
    "sourceUrl": "https://github.com/EnesCinr/twitter-mcp",
    "homepage": "https://github.com/EnesCinr/twitter-mcp",
    "license": "MIT",
    "runtime": "node"
  },
  {
    "name": "mcp-server-commands",
    "description": "MCP server enabling LLMs to execute shell commands and run scripts through various interpreters with built-in safety controls.",
    "vendor": "g0t4 (https://github.com/g0t4)",
    "sourceUrl": "https://github.com/g0t4/mcp-server-commands",
    "homepage": "https://github.com/g0t4/mcp-server-commands",
    "license": "MIT",
    "runtime": "node"
  },
  {
    "name": "mcp-server-kubernetes",
    "description": "MCP server for managing Kubernetes clusters, enabling LLMs to interact with and control Kubernetes resources.",
    "vendor": "Flux159 (https://github.com/Flux159)",
    "sourceUrl": "https://github.com/Flux159/mcp-server-kubernetes",
    "homepage": "https://github.com/Flux159/mcp-server-kubernetes",
    "license": "MIT",
    "runtime": "node"
  }
>>>>>>> bee5042b
]<|MERGE_RESOLUTION|>--- conflicted
+++ resolved
@@ -331,9 +331,6 @@
     "homepage": "https://github.com/kiliczsh/mcp-mongo-server",
     "license": "MIT",
     "runtime": "node"
-<<<<<<< HEAD
-   }
-=======
   },
   {
     "name": "@llmindset/mcp-hfspace",
@@ -425,5 +422,4 @@
     "license": "MIT",
     "runtime": "node"
   }
->>>>>>> bee5042b
 ]